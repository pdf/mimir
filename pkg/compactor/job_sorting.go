--- conflicted
+++ resolved
@@ -41,14 +41,6 @@
 			return false
 		}
 
-<<<<<<< HEAD
-		iLength := jobs[i].MaxTime() - jobs[i].MinTime()
-		jLength := jobs[j].MaxTime() - jobs[j].MinTime()
-
-		if iLength != jLength {
-			return iLength < jLength
-		}
-=======
 		// Don't check length for splitting jobs. We want to split oldest blocks first, no matter the length.
 		checkLength := true
 		if jobs[i].UseSplitting() && jobs[j].UseSplitting() {
@@ -64,7 +56,6 @@
 			}
 		}
 
->>>>>>> 8ca48b7a
 		if jobs[i].MinTime() != jobs[j].MinTime() {
 			return jobs[i].MinTime() < jobs[j].MinTime()
 		}
